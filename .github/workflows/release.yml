--- conflicted
+++ resolved
@@ -28,8 +28,4 @@
       - uses: actions/upload-artifact@v2
         with:
           name: artifacts
-<<<<<<< HEAD
-          path: tss-sdk-go.exe
-=======
-          path: dist/
->>>>>>> b750cb11
+          path: tss-sdk-go.exe