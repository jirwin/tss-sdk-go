--- conflicted
+++ resolved
@@ -254,17 +254,10 @@
 
 // getAccessToken gets an OAuth2 Access Grant and returns the token
 // endpoint and get an accessGrant.
-<<<<<<< HEAD
-func (s Server) getAccessToken() (string, error) {
+func (s *Server) getAccessToken() (string, error) {
 	if s.Credentials.Token != "" {
 		return s.Credentials.Token, nil
 	}
-	values := url.Values{
-		"username":   {s.Credentials.Username},
-		"password":   {s.Credentials.Password},
-		"grant_type": {"password"},
-=======
-func (s *Server) getAccessToken() (string, error) {
 	response, err := s.checkPlatformDetails()
 	if err != nil {
 		log.Print("Error while checking server details:", err)
@@ -302,7 +295,6 @@
 		return grant.AccessToken, nil
 	} else {
 		return response, nil
->>>>>>> 3dae2916
 	}
 }
 
